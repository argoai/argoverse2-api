"""Pytorch detection dataloader utilities."""

from __future__ import annotations

from dataclasses import dataclass
from enum import Enum, unique
from functools import cached_property
from typing import Dict, Final, List, Optional, Tuple

import fsspec.asyn
import numpy as np
import pandas as pd
import torch
from ab2.evaluation.scene_flow.constants import CATEGORY_MAP
from kornia.geometry.conversions import (
    convert_points_from_homogeneous,
    convert_points_to_homogeneous,
    euler_from_quaternion,
)
from kornia.geometry.liegroup import Se3, So3
from kornia.geometry.quaternion import Quaternion
from torch import BoolTensor, ByteTensor, FloatTensor, Tensor

<<<<<<< HEAD
import av2._r as rust
from av2.datasets.sensor.constants import AnnotationCategories
from av2.geometry.se3 import SE3
from av2.map.map_api import ArgoverseStaticMap
from av2.structures.cuboid import Cuboid, CuboidList
from av2.utils.typing import NDArrayBool, NDArrayByte, NDArrayFloat

MAX_STR_LEN: Final[int] = 32
=======
import av2._r as rust  # Rust extension.
>>>>>>> b5ab938a

# Cuboids represented as (x,y,z) in meters, (l,w,h) in meters, and theta (in radians).
XYZLWH_QWXYZ_COLUMN_NAMES: Final = (
    "tx_m",
    "ty_m",
    "tz_m",
    "length_m",
    "width_m",
    "height_m",
    "qw",
    "qx",
    "qy",
    "qz",
)
DEFAULT_LIDAR_TENSOR_FIELDS: Final = ("x", "y", "z", "intensity")
QUAT_WXYZ_FIELDS: Final = ("qw", "qx", "qy", "qz")
TRANSLATION_FIELDS: Final = ("tx_m", "ty_m", "tz_m")


class CuboidMode(str, Enum):
    """Cuboid parameterization modes."""

    XYZLWH_YAW = "XYZLWH_YAW"  # 1-DOF orientation.
    XYZLWH_QWXYZ = "XYZLWH_QWXYZ"  # 3-DOF orientation.


@dataclass(frozen=True)
class Cuboids:
    """Cuboid representation for objects in the scene.

    Args:
        _frame: Dataframe containing the annotations and their attributes.
    """

    _frame: pd.DataFrame

    @cached_property
    def category(self) -> List[str]:
        """Return the object category names."""
        category_names: List[str] = self._frame["category"].to_list()
        return category_names

    @cached_property
    def track_uuid(self) -> List[str]:
        """Return the unique track identifiers."""
        category_names: List[str] = self._frame["track_uuid"].to_list()
        return category_names

    def as_tensor(self, cuboid_mode: CuboidMode = CuboidMode.XYZLWH_YAW) -> Tensor:
        """Return object cuboids as an (N,K) tensor.

        Notation:
            N: Number of objects.
            K: Length of the cuboid mode parameterization.

        Args:
            cuboid_mode: Cuboid parameterization mode. Defaults to (N,7) tensor.

        Returns:
            (N,K) tensor of cuboids with the specified cuboid_mode parameterization.

        Raises:
            NotImplementedError: if cuboid mode isnt XYZLWHT
        """
        xyzlwh_qwxyz = tensor_from_frame(self._frame, list(XYZLWH_QWXYZ_COLUMN_NAMES))
        if cuboid_mode == CuboidMode.XYZLWH_YAW:
            quat_wxyz = xyzlwh_qwxyz[:, 6:10]
            w, x, y, z = quat_wxyz[:, 0], quat_wxyz[:, 1], quat_wxyz[:, 2], quat_wxyz[:, 3]
            _, _, yaw = euler_from_quaternion(w, x, y, z)
            return torch.concat([xyzlwh_qwxyz[:, :6], yaw[:, None]], dim=-1)
        elif cuboid_mode == CuboidMode.XYZLWH_QWXYZ:
            return xyzlwh_qwxyz
        else:
            raise NotImplementedError("{orientation_mode} orientation mode is not implemented.")


@dataclass(frozen=True)
class Sweep:
    """Stores the annotations and lidar for one sweep.

    Notation:
        N: Number of lidar points.

    Args:
        city_SE3_ego: Rigid transformation describing the city pose of the ego-vehicle.
        lidar_xyzi: (N,4) Tensor of lidar points containing (x,y,z) in meters and intensity (i).
        sweep_uuid: Log id and nanosecond timestamp (unique identifier).
        is_ground: Tensor of boolean values indicatind which points belong to the ground
        cuboids: Cuboids representing objects in the scene.
    """

    city_SE3_ego: Se3
    lidar_xyzi: Tensor
    sweep_uuid: Tuple[str, int]
    cuboids: Optional[Cuboids]
    is_ground: Optional[Tensor] = None

    @classmethod
    def from_rust(cls, sweep: rust.Sweep, avm: Optional[ArgoverseStaticMap] = None) -> Sweep:
        """Build a sweep from the Rust backend."""
        if sweep.annotations is not None:
            cuboids = Cuboids(_frame=sweep.annotations.to_pandas())
        else:
            cuboids = None

        city_SE3_ego = SE3_from_frame(frame=sweep.city_pose.to_pandas())
        lidar_xyzi = tensor_from_frame(sweep.lidar.to_pandas(), list(DEFAULT_LIDAR_TENSOR_FIELDS))

        if avm is not None:
            pcl_ego = lidar_xyzi[:, :3]
            pcl_city_1 = apply_se3(city_SE3_ego, pcl_ego)
            is_ground = torch.from_numpy(avm.get_ground_points_boolean(pcl_city_1.numpy()).astype(bool))
        else:
            is_ground = None

        return cls(
            city_SE3_ego=city_SE3_ego,
            lidar_xyzi=lidar_xyzi,
            sweep_uuid=sweep.sweep_uuid,
            is_ground=is_ground,
            cuboids=cuboids,
        )


def tensor_from_frame(frame: pd.DataFrame, columns: List[str]) -> Tensor:
    """Build lidar `torch` tensor from `pandas` dataframe.

    Notation:
        N: Number of rows.
        K: Number of columns.

    Args:
        frame: (N,K) Pandas DataFrame containing N rows with K columns.
        columns: List of DataFrame columns.

    Returns:
        (N,K) tensor containing the frame data.
    """
    frame_npy = frame.loc[:, columns].to_numpy().astype(np.float32)
    return torch.as_tensor(frame_npy)


@dataclass(frozen=True)
class Flow:
    """Models scene flow pseudolabels for a LiDARSweep.

       Scene Flow pseudolabels come from the relative motion of all tracked objects
       between two sweeps.


    Args:
        flow: (N,3) Motion vectors (x,y,z) in meters.
        valid: (N,1) 1 if the flow was succesfuly estimated for that point 0 otherwise
        classes: (N,1) the semantic object class of each point (0 is background)
        ego_motion: SE3 the motion of the vehicle between the two sweeps
    """

    flow: FloatTensor
    valid: BoolTensor
    classes: ByteTensor
    dynamic: BoolTensor

    def __len__(self) -> int:
        """Return the number of LiDAR returns in the aggregated sweep."""
        return int(self.flow.shape[0]) if self.flow is not None else 0

    @classmethod
    def from_sweep_pair(cls, sweeps: Tuple[Sweep, Sweep]) -> Flow:
        """Create flow object from a pair of Sweeps."""
        poses = [sweep.city_SE3_ego for sweep in sweeps]
        ego1_SE3_ego0 = poses[1].inverse() * poses[0]
        if sweeps[0].cuboids is None or sweeps[1].cuboids is None:
            raise ValueError("Can only create flow from sweeps with annotations")
        else:
            cuboids: List[Cuboids] = [sweeps[0].cuboids, sweeps[1].cuboids]

        cuboid_maps = [cuboids_to_id_cuboid_map(cubs) for cubs in cuboids]
        pcs = [sweep.lidar_xyzi[:, :3] for sweep in sweeps]

        rigid_flow = (apply_se3(ego1_SE3_ego0, pcs[0]) - pcs[0]).float().detach()
        flow = rigid_flow.clone()

        valid = torch.ones(len(pcs[0]), dtype=torch.bool)
        classes = torch.zeros(len(pcs[0]), dtype=torch.uint8)

        for id in cuboid_maps[0]:
            c0 = cuboid_maps[0][id]
            c0.length_m += 0.2  # the bounding boxes are a little too tight and some points are missed
            c0.width_m += 0.2
            obj_pts, obj_mask = [torch.from_numpy(arr) for arr in c0.compute_interior_points(pcs[0].numpy())]
            classes[obj_mask] = CATEGORY_MAP[str(c0.category)]

            if id in cuboid_maps[1]:
                c1 = cuboid_maps[1][id]
                c1_SE3_c0 = c1.dst_SE3_object.compose(c0.dst_SE3_object.inverse())
                obj_flow = torch.from_numpy(c1_SE3_c0.transform_point_cloud(obj_pts.numpy())) - obj_pts
                flow[obj_mask] = (obj_flow.float()).detach()
            else:
                valid[obj_mask] = 0

        dynamic = ((flow - rigid_flow) ** 2).sum(-1).sqrt() >= 0.05

        return cls(
            flow=torch.FloatTensor(flow),
            valid=torch.BoolTensor(valid),
            classes=torch.ByteTensor(classes),
            dynamic=torch.BoolTensor(dynamic),
        )


def SE3_from_frame(frame: pd.DataFrame) -> Se3:
    """Build SE(3) object from `pandas` DataFrame.

    Notation:
        N: Number of rigid transformations.

    Args:
        frame: (N,4) Pandas DataFrame containing quaternion coefficients.

    Returns:
        Kornia Se3 object representing a (N,4,4) tensor of homogeneous transformations.
    """
    quaternion_npy = frame.loc[0, list(QUAT_WXYZ_FIELDS)].to_numpy().astype(float)
    quat_wxyz = Quaternion(torch.as_tensor(quaternion_npy, dtype=torch.float32))
    rotation = So3(quat_wxyz)

    translation_npy = frame.loc[0, list(TRANSLATION_FIELDS)].to_numpy().astype(np.float32)
    translation = torch.as_tensor(translation_npy, dtype=torch.float32)
    dst_SE3_src = Se3(rotation[None], translation[None])
    dst_SE3_src.rotation._q.requires_grad_(False)
    dst_SE3_src.translation.requires_grad_(False)
    return dst_SE3_src


def cuboids_to_id_cuboid_map(cuboids: Cuboids) -> Dict[str, Cuboid]:
    """Create a mapping between track UUIDs and cuboids.

    Args:
        cuboids: the cuboids to transform into a mapping

    Returns:
        A dict with the UUIDs as keys and the coresponding cuboids as values.
    """
    ids = cuboids.track_uuids
    annotations_df_with_ts = cuboids._frame.assign(timestamp_ns=None)
    cuboid_list = CuboidList.from_dataframe(annotations_df_with_ts)

    cuboids_and_ids = dict(zip(ids, cuboid_list.cuboids))
    return cuboids_and_ids


def apply_se3(se3: Se3, pts: Tensor) -> Tensor:
    """Apply an Se3 transformation to a tensor of points (N x 3)."""
    mat = se3.matrix()
    if len(mat.shape) > len(pts.shape):
        mat = mat.squeeze()
    return convert_points_from_homogeneous(convert_points_to_homogeneous(pts) @ mat.T)<|MERGE_RESOLUTION|>--- conflicted
+++ resolved
@@ -21,7 +21,6 @@
 from kornia.geometry.quaternion import Quaternion
 from torch import BoolTensor, ByteTensor, FloatTensor, Tensor
 
-<<<<<<< HEAD
 import av2._r as rust
 from av2.datasets.sensor.constants import AnnotationCategories
 from av2.geometry.se3 import SE3
@@ -30,9 +29,6 @@
 from av2.utils.typing import NDArrayBool, NDArrayByte, NDArrayFloat
 
 MAX_STR_LEN: Final[int] = 32
-=======
-import av2._r as rust  # Rust extension.
->>>>>>> b5ab938a
 
 # Cuboids represented as (x,y,z) in meters, (l,w,h) in meters, and theta (in radians).
 XYZLWH_QWXYZ_COLUMN_NAMES: Final = (
