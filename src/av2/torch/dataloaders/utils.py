"""Pytorch detection dataloader utilities."""

from __future__ import annotations

from dataclasses import dataclass
from enum import Enum, unique
from functools import cached_property
from typing import Dict, Final, List, Optional, Tuple

import fsspec.asyn
import numpy as np
import pandas as pd
import torch
from ab2.evaluation.scene_flow.constants import CATEGORY_MAP
from kornia.geometry.conversions import (
    convert_points_from_homogeneous,
    convert_points_to_homogeneous,
    euler_from_quaternion,
)
from kornia.geometry.liegroup import Se3, So3
from kornia.geometry.linalg import transform_points
from kornia.geometry.quaternion import Quaternion
<<<<<<< HEAD
from torch import BoolTensor, ByteTensor, FloatTensor, Tensor

import av2._r as rust
from av2.datasets.sensor.constants import AnnotationCategories
from av2.geometry.se3 import SE3
from av2.map.map_api import ArgoverseStaticMap
from av2.structures.cuboid import Cuboid, CuboidList
from av2.utils.typing import NDArrayBool, NDArrayByte, NDArrayFloat
=======
>>>>>>> 2c5bbe1e

MAX_STR_LEN: Final[int] = 32

XYZLWH_QWXYZ_COLUMNS: Final = (
    "tx_m",
    "ty_m",
    "tz_m",
    "length_m",
    "width_m",
    "height_m",
    "qw",
    "qx",
    "qy",
    "qz",
)
LIDAR_COLUMNS: Final = ("x", "y", "z", "intensity")
QWXYZ_COLUMNS: Final = ("qw", "qx", "qy", "qz")
TRANSLATION_COLUMNS: Final = ("tx_m", "ty_m", "tz_m")


class CuboidMode(str, Enum):
    """Cuboid parameterization modes."""

    XYZLWH_YAW = "XYZLWH_YAW"  # 1-DOF orientation.
    XYZLWH_QWXYZ = "XYZLWH_QWXYZ"  # 3-DOF orientation.


@dataclass(frozen=True)
class Cuboids:
    """Cuboid representation for objects in the scene.

    Args:
        _frame: Dataframe containing the annotations and their attributes.
    """

    _frame: pd.DataFrame

    @cached_property
    def category(self) -> List[str]:
        """Return the object category names."""
        category_names: List[str] = self._frame["category"].to_list()
        return category_names

    @cached_property
    def track_uuid(self) -> List[str]:
        """Return the unique track identifiers."""
        category_names: List[str] = self._frame["track_uuid"].to_list()
        return category_names

    def as_tensor(self, cuboid_mode: CuboidMode = CuboidMode.XYZLWH_YAW) -> torch.Tensor:
        """Return object cuboids as an (N,K) tensor.

        Notation:
            N: Number of objects.
            K: Length of the cuboid mode parameterization.

        Args:
            cuboid_mode: Cuboid parameterization mode. Defaults to (N,7) tensor.

        Returns:
<<<<<<< HEAD
            (N,K) Tensor of cuboids with the specified cuboid_mode parameterization.
=======
            (N,K) torch.Tensor of cuboids with the specified cuboid_mode parameterization.
>>>>>>> 2c5bbe1e

        Raises:
            NotImplementedError: Raised if the cuboid mode is not supported.
        """
        xyzlwh_qwxyz = tensor_from_frame(self._frame, list(XYZLWH_QWXYZ_COLUMNS))
        if cuboid_mode == CuboidMode.XYZLWH_YAW:
            quat_wxyz = xyzlwh_qwxyz[:, 6:10]
            w, x, y, z = quat_wxyz[:, 0], quat_wxyz[:, 1], quat_wxyz[:, 2], quat_wxyz[:, 3]
            _, _, yaw = euler_from_quaternion(w, x, y, z)
            return torch.concat([xyzlwh_qwxyz[:, :6], yaw[:, None]], dim=-1)
        elif cuboid_mode == CuboidMode.XYZLWH_QWXYZ:
            return xyzlwh_qwxyz
        else:
            raise NotImplementedError(f"{cuboid_mode} orientation mode is not implemented.")


@dataclass(frozen=True)
class Sweep:
    """Stores the annotations and lidar for one sweep.

    Notation:
        N: Number of lidar points.

    Args:
        city_SE3_ego: Rigid transformation describing the city pose of the ego-vehicle.
        lidar_xyzi: (N,4) torch.Tensor of lidar points containing (x,y,z) in meters and intensity (i).
        sweep_uuid: Log id and nanosecond timestamp (unique identifier).
        is_ground: Tensor of boolean values indicatind which points belong to the ground
        cuboids: Cuboids representing objects in the scene.
    """

    city_SE3_ego: Se3
    lidar_xyzi: torch.Tensor
    sweep_uuid: Tuple[str, int]
    cuboids: Optional[Cuboids]
    is_ground: Optional[Tensor] = None

    @classmethod
    def from_rust(cls, sweep: rust.Sweep, avm: Optional[ArgoverseStaticMap] = None) -> Sweep:
        """Build a sweep from the Rust backend."""
        if sweep.annotations is not None:
            cuboids = Cuboids(_frame=sweep.annotations.to_pandas())
        else:
            cuboids = None

        city_SE3_ego = SE3_from_frame(frame=sweep.city_pose.to_pandas())
<<<<<<< HEAD
        lidar_xyzi = tensor_from_frame(sweep.lidar.to_pandas(), list(DEFAULT_LIDAR_TENSOR_FIELDS))

        if avm is not None:
            pcl_ego = lidar_xyzi[:, :3]
            pcl_city_1 = transform_points(city_SE3_ego.matrix().squeeze(), pcl_ego)
            is_ground = torch.from_numpy(avm.get_ground_points_boolean(pcl_city_1.numpy()).astype(bool))
        else:
            is_ground = None

        return cls(
            city_SE3_ego=city_SE3_ego,
            lidar_xyzi=lidar_xyzi,
            sweep_uuid=sweep.sweep_uuid,
            is_ground=is_ground,
            cuboids=cuboids,
        )
=======
        lidar_xyzi = tensor_from_frame(sweep.lidar.to_pandas(), list(LIDAR_COLUMNS))
        return cls(city_SE3_ego=city_SE3_ego, lidar_xyzi=lidar_xyzi, sweep_uuid=sweep.sweep_uuid, cuboids=cuboids)
>>>>>>> 2c5bbe1e


def tensor_from_frame(frame: pd.DataFrame, columns: List[str]) -> torch.Tensor:
    """Build lidar `torch` tensor from `pandas` dataframe.

    Notation:
        N: Number of rows.
        K: Number of columns.

    Args:
        frame: (N,K) Pandas DataFrame containing N rows with K columns.
        columns: List of DataFrame columns.

    Returns:
        (N,K) tensor containing the frame data.
    """
    frame_npy = frame.loc[:, columns].to_numpy().astype(np.float32)
    return torch.as_tensor(frame_npy)


@dataclass(frozen=True)
class Flow:
    """Models scene flow pseudolabels for a LiDARSweep.

       Scene Flow pseudolabels come from the relative motion of all tracked objects
       between two sweeps.


    Args:
        flow: (N,3) Motion vectors (x,y,z) in meters.
        valid: (N,1) 1 if the flow was succesfuly estimated for that point 0 otherwise
        classes: (N,1) the semantic object class of each point (0 is background)
        ego_motion: SE3 the motion of the vehicle between the two sweeps
    """

    flow: FloatTensor
    valid: BoolTensor
    classes: ByteTensor
    dynamic: BoolTensor

    def __len__(self) -> int:
        """Return the number of LiDAR returns in the aggregated sweep."""
        return int(self.flow.shape[0]) if self.flow is not None else 0

    @classmethod
    def from_sweep_pair(cls, sweeps: Tuple[Sweep, Sweep]) -> Flow:
        """Create flow object from a pair of Sweeps."""
        poses = [sweep.city_SE3_ego for sweep in sweeps]
        ego1_SE3_ego0 = poses[1].inverse() * poses[0]
        if sweeps[0].cuboids is None or sweeps[1].cuboids is None:
            raise ValueError("Can only create flow from sweeps with annotations")
        else:
            cuboids: List[Cuboids] = [sweeps[0].cuboids, sweeps[1].cuboids]

        cuboid_maps = [cuboids_to_id_cuboid_map(cubs) for cubs in cuboids]
        pcs = [sweep.lidar_xyzi[:, :3] for sweep in sweeps]

        rigid_flow = (transform_points(ego1_SE3_ego0.matrix().squeeze(), pcs[0]) - pcs[0]).float().detach()
        flow = rigid_flow.clone()

        valid = torch.ones(len(pcs[0]), dtype=torch.bool)
        classes = torch.zeros(len(pcs[0]), dtype=torch.uint8)

        for id in cuboid_maps[0]:
            c0 = cuboid_maps[0][id]
            c0.length_m += 0.2  # the bounding boxes are a little too tight and some points are missed
            c0.width_m += 0.2
            obj_pts, obj_mask = [torch.from_numpy(arr) for arr in c0.compute_interior_points(pcs[0].numpy())]
            classes[obj_mask] = CATEGORY_MAP[str(c0.category)]

            if id in cuboid_maps[1]:
                c1 = cuboid_maps[1][id]
                c1_SE3_c0 = c1.dst_SE3_object.compose(c0.dst_SE3_object.inverse())
                obj_flow = torch.from_numpy(c1_SE3_c0.transform_point_cloud(obj_pts.numpy())) - obj_pts
                flow[obj_mask] = (obj_flow.float()).detach()
            else:
                valid[obj_mask] = 0

        dynamic = ((flow - rigid_flow) ** 2).sum(-1).sqrt() >= 0.05

        return cls(
            flow=torch.FloatTensor(flow),
            valid=torch.BoolTensor(valid),
            classes=torch.ByteTensor(classes),
            dynamic=torch.BoolTensor(dynamic),
        )


def SE3_from_frame(frame: pd.DataFrame) -> Se3:
    """Build SE(3) object from `pandas` DataFrame.

    Notation:
        N: Number of rigid transformations.

    Args:
        frame: (N,4) Pandas DataFrame containing quaternion coefficients.

    Returns:
        SE(3) object representing a (N,4,4) tensor of homogeneous transformations.
    """
    quaternion_npy = frame.loc[0, list(QWXYZ_COLUMNS)].to_numpy().astype(float)
    quat_wxyz = Quaternion(torch.as_tensor(quaternion_npy, dtype=torch.float32))
    rotation = So3(quat_wxyz)

    translation_npy = frame.loc[0, list(TRANSLATION_COLUMNS)].to_numpy().astype(np.float32)
    translation = torch.as_tensor(translation_npy, dtype=torch.float32)
    dst_SE3_src = Se3(rotation[None], translation[None])
    dst_SE3_src.rotation._q.requires_grad_(False)
    dst_SE3_src.translation.requires_grad_(False)
    return dst_SE3_src


def cuboids_to_id_cuboid_map(cuboids: Cuboids) -> Dict[str, Cuboid]:
    """Create a mapping between track UUIDs and cuboids.

    Args:
        cuboids: Cuboids to transform into a mapping.

    Returns:
        A dict with the UUIDs as keys and the coresponding cuboids as values.
    """
    ids = cuboids.track_uuid
    annotations_df_with_ts = cuboids._frame.assign(timestamp_ns=None)
    cuboid_list = CuboidList.from_dataframe(annotations_df_with_ts)

    cuboids_and_ids = dict(zip(ids, cuboid_list.cuboids))
    return cuboids_and_ids<|MERGE_RESOLUTION|>--- conflicted
+++ resolved
@@ -20,7 +20,6 @@
 from kornia.geometry.liegroup import Se3, So3
 from kornia.geometry.linalg import transform_points
 from kornia.geometry.quaternion import Quaternion
-<<<<<<< HEAD
 from torch import BoolTensor, ByteTensor, FloatTensor, Tensor
 
 import av2._r as rust
@@ -29,8 +28,6 @@
 from av2.map.map_api import ArgoverseStaticMap
 from av2.structures.cuboid import Cuboid, CuboidList
 from av2.utils.typing import NDArrayBool, NDArrayByte, NDArrayFloat
-=======
->>>>>>> 2c5bbe1e
 
 MAX_STR_LEN: Final[int] = 32
 
@@ -91,11 +88,7 @@
             cuboid_mode: Cuboid parameterization mode. Defaults to (N,7) tensor.
 
         Returns:
-<<<<<<< HEAD
-            (N,K) Tensor of cuboids with the specified cuboid_mode parameterization.
-=======
             (N,K) torch.Tensor of cuboids with the specified cuboid_mode parameterization.
->>>>>>> 2c5bbe1e
 
         Raises:
             NotImplementedError: Raised if the cuboid mode is not supported.
@@ -142,9 +135,7 @@
             cuboids = None
 
         city_SE3_ego = SE3_from_frame(frame=sweep.city_pose.to_pandas())
-<<<<<<< HEAD
-        lidar_xyzi = tensor_from_frame(sweep.lidar.to_pandas(), list(DEFAULT_LIDAR_TENSOR_FIELDS))
-
+        lidar_xyzi = tensor_from_frame(sweep.lidar.to_pandas(), list(LIDAR_COLUMNS))
         if avm is not None:
             pcl_ego = lidar_xyzi[:, :3]
             pcl_city_1 = transform_points(city_SE3_ego.matrix().squeeze(), pcl_ego)
@@ -159,10 +150,6 @@
             is_ground=is_ground,
             cuboids=cuboids,
         )
-=======
-        lidar_xyzi = tensor_from_frame(sweep.lidar.to_pandas(), list(LIDAR_COLUMNS))
-        return cls(city_SE3_ego=city_SE3_ego, lidar_xyzi=lidar_xyzi, sweep_uuid=sweep.sweep_uuid, cuboids=cuboids)
->>>>>>> 2c5bbe1e
 
 
 def tensor_from_frame(frame: pd.DataFrame, columns: List[str]) -> torch.Tensor:
