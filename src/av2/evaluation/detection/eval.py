--- conflicted
+++ resolved
@@ -55,13 +55,11 @@
 import multiprocessing as mp
 import warnings
 from typing import Any, Dict, Final, List, Optional, Tuple, cast
+from typing import Any, Dict, Final, List, Optional, Tuple, cast
 
 import numpy as np
 import pandas as pd
-<<<<<<< HEAD
 from tqdm import tqdm
-=======
->>>>>>> b445cc38
 from av2.evaluation.detection.constants import (
     HIERARCHY,
     LCA,
@@ -84,9 +82,18 @@
 from av2.utils.io import TimestampedCitySE3EgoPoses
 from av2.utils.typing import NDArrayBool, NDArrayFloat, NDArrayObject
 import polars as pl
+from av2.utils.typing import NDArrayBool, NDArrayFloat, NDArrayObject
+import polars as pl
 
 warnings.filterwarnings("ignore", module="google")
 
+TP_ERROR_COLUMNS: Final = tuple(x.value for x in TruePositiveErrorNames)
+DTS_COLUMNS: Final = tuple(ORDERED_CUBOID_COL_NAMES) + ("score",)
+GTS_COLUMNS: Final = tuple(ORDERED_CUBOID_COL_NAMES) + ("num_interior_pts",)
+
+UUID_COLUMNS: Final = ("log_id", "timestamp_ns")
+CATEGORY_COLUMN: Final = ("category",)
+DETECTION_UUID_COLUMNS: Final = UUID_COLUMNS + CATEGORY_COLUMN
 TP_ERROR_COLUMNS: Final = tuple(x.value for x in TruePositiveErrorNames)
 DTS_COLUMNS: Final = tuple(ORDERED_CUBOID_COL_NAMES) + ("score",)
 GTS_COLUMNS: Final = tuple(ORDERED_CUBOID_COL_NAMES) + ("num_interior_pts",)
@@ -171,6 +178,14 @@
             Optional[ArgoverseStaticMap],
             Optional[SE3],
         ]
+        log_id, timestamp_ns, _ = uuid
+        args: Tuple[
+            NDArrayFloat,
+            NDArrayFloat,
+            DetectionCfg,
+            Optional[ArgoverseStaticMap],
+            Optional[SE3],
+        ]
 
         sweep_dts: NDArrayFloat = np.zeros((0, 10))
         sweep_gts: NDArrayFloat = np.zeros((0, 10))
@@ -185,9 +200,11 @@
             city_SE3_ego = log_id_to_timestamped_poses[log_id][int(timestamp_ns)]
             args = sweep_dts, sweep_gts, cfg, avm, city_SE3_ego
         accumulate_args_list.append(args)
+        accumulate_args_list.append(args)
 
     logger.info("Starting evaluation ...")
     with mp.get_context("spawn").Pool(processes=n_jobs) as p:
+        outputs: List[Tuple[NDArrayFloat, NDArrayFloat]] = p.starmap(accumulate, accumulate_args_list)
         outputs: List[Tuple[NDArrayFloat, NDArrayFloat]] = p.starmap(accumulate, accumulate_args_list)
 
     dts_list, gts_list = zip(*outputs)
@@ -446,7 +463,6 @@
         gts_categories_list.append(sweep_gts_categories)
 
         num_dts = len(sweep_dts)
-<<<<<<< HEAD
         num_gts = len(sweep_gts)
         dts_uuids_list.extend(num_dts * [uuid])
         gts_uuids_list.extend(num_gts * [uuid])
@@ -455,16 +471,6 @@
     gts_npy = np.concatenate(gts_list).astype(np.float64)
     dts_categories_npy = np.concatenate(dts_categories_list).astype(np.object_).squeeze()
     gts_categories_npy = np.concatenate(gts_categories_list).astype(np.object_).squeeze()
-=======
-        num_gts = len(sweep_dts)
-        dts_uuids_list.extend(num_dts * [uuid])
-        gts_uuids_list.extend(num_gts * [uuid])
-
-    dts_npy = np.concatenate(dts).astype(np.float64)
-    gts_npy = np.concatenate(gts).astype(np.float64)
-    dts_categories_npy = np.concatenate(dts_categories).astype(np.object_)
-    gts_categories_npy = np.concatenate(gts_categories).astype(np.object_)
->>>>>>> b445cc38
     dts_uuids_npy = np.array(dts_uuids_list)
     gts_uuids_npy = np.array(gts_uuids_list)
 
@@ -482,10 +488,7 @@
             DetectionCfg,
         ]
     ] = []
-<<<<<<< HEAD
-
-=======
->>>>>>> b445cc38
+
     for category in cfg.categories:
         index = HIERARCHY["FINEGRAIN"].index(category)
         for super_category, categories in HIERARCHY.items():
@@ -501,23 +504,14 @@
                     category,
                     lca_category,
                     super_category,
-<<<<<<< HEAD
                     cfg
-=======
-                    cfg,
->>>>>>> b445cc38
                 )
             )
 
     logger.info("Starting evaluation ...")
-<<<<<<< HEAD
     accumulate_outputs = []
     for accumulate_args in tqdm(accumulate_hierarchy_args_list):
         accumulate_outputs.append(accumulate_hierarchy(*accumulate_args))
-=======
-    with mp.get_context("spawn").Pool(processes=n_jobs) as p:
-        accumulate_outputs: Any = p.starmap(accumulate_hierarchy, accumulate_hierarchy_args_list)
->>>>>>> b445cc38
 
     super_categories = list(HIERARCHY.keys())
     metrics = np.zeros((len(cfg.categories), len(HIERARCHY.keys())))
