--- conflicted
+++ resolved
@@ -4,6 +4,7 @@
     mAP: see https://arxiv.org/abs/2203.16297
 """
 
+import itertools
 import itertools
 import json
 import pickle
@@ -11,9 +12,23 @@
 from pathlib import Path
 from pprint import pprint
 from typing import Any, Dict, List, Optional, Tuple, cast
-
+from pathlib import Path
+from pprint import pprint
+from typing import Any, Dict, List, Optional, Tuple, cast
+
+import click
 import click
 import numpy as np
+from av2.evaluation import NUM_RECALL_SAMPLES
+from av2.evaluation.detection.utils import compute_objects_in_roi_mask, load_mapped_avm_and_egoposes
+from av2.evaluation.forecasting import constants, utils
+from av2.evaluation.forecasting.constants import (
+    AV2_CATEGORIES,
+    CATEGORY_TO_VELOCITY_M_PER_S,
+    DISTANCE_THRESHOLDS_M,
+    VELOCITY_TYPES,
+    MAX_DISPLACEMENT_M,
+)
 from av2.evaluation import NUM_RECALL_SAMPLES
 from av2.evaluation.detection.utils import compute_objects_in_roi_mask, load_mapped_avm_and_egoposes
 from av2.evaluation.forecasting import constants, utils
@@ -28,8 +43,18 @@
 from scipy.spatial.transform import Rotation
 from tqdm import tqdm
 from ..typing import ForecastSequences, Sequences
-
-
+from scipy.spatial.transform import Rotation
+from tqdm import tqdm
+from ..typing import ForecastSequences, Sequences
+
+
+def evaluate(
+    predictions: ForecastSequences,
+    raw_ground_truth: Sequences,
+    top_k: int,
+    max_range_m: int,
+    dataset_dir: Optional[str],
+) -> Dict[str, Any]:
 def evaluate(
     predictions: ForecastSequences,
     raw_ground_truth: Sequences,
@@ -52,13 +77,12 @@
     ground_truth: ForecastSequences = convert_forecast_labels(raw_ground_truth)
     ground_truth = filter_max_dist(ground_truth, max_range_m)
 
-<<<<<<< HEAD
     utils.annotate_frame_metadata(predictions, ground_truth, ["ego_translation_m"])
-=======
-    utils.annotate_frame_metadata(predictions, ground_truth, ["ego_translation"])
->>>>>>> b445cc38
     predictions = filter_max_dist(predictions, max_range_m)
 
+    if dataset_dir is not None:
+        ground_truth = filter_drivable_area(ground_truth, dataset_dir)
+        predictions = filter_drivable_area(predictions, dataset_dir)
     if dataset_dir is not None:
         ground_truth = filter_drivable_area(ground_truth, dataset_dir)
         predictions = filter_drivable_area(predictions, dataset_dir)
@@ -68,13 +92,22 @@
         results[velocity_type] = {}
         for category in AV2_CATEGORIES:
             results[velocity_type][category] = {"mAP_F": [], "ADE": [], "FDE": []}
+    results: Dict[str, Any] = {}
+    for velocity_type in VELOCITY_TYPES:
+        results[velocity_type] = {}
+        for category in AV2_CATEGORIES:
+            results[velocity_type][category] = {"mAP_F": [], "ADE": [], "FDE": []}
 
     gt_agents = []
     pred_agents = []
     for seq_id in tqdm(ground_truth.keys()):
         for timestamp_ns in ground_truth[seq_id].keys():
             gt = [agent for agent in ground_truth[seq_id][timestamp_ns]]
-
+        for timestamp_ns in ground_truth[seq_id].keys():
+            gt = [agent for agent in ground_truth[seq_id][timestamp_ns]]
+
+            if seq_id in predictions and timestamp_ns in predictions[seq_id]:
+                pred = [agent for agent in predictions[seq_id][timestamp_ns]]
             if seq_id in predictions and timestamp_ns in predictions[seq_id]:
                 pred = [agent for agent in predictions[seq_id][timestamp_ns]]
             else:
@@ -86,7 +119,9 @@
 
                 agent["seq_id"] = seq_id
                 agent["timestamp"] = timestamp_ns
+                agent["timestamp"] = timestamp_ns
                 agent["velocity"] = utils.agent_velocity(agent)
+                agent["trajectory_type"] = utils.trajectory_type(agent, CATEGORY_TO_VELOCITY_M_PER_S)
                 agent["trajectory_type"] = utils.trajectory_type(agent, CATEGORY_TO_VELOCITY_M_PER_S)
 
                 gt_agents.append(agent)
@@ -94,7 +129,9 @@
             for agent in pred:
                 agent["seq_id"] = seq_id
                 agent["timestamp"] = timestamp_ns
+                agent["timestamp"] = timestamp_ns
                 agent["velocity"] = utils.agent_velocity(agent)
+                agent["trajectory_type"] = utils.trajectory_type(agent, CATEGORY_TO_VELOCITY_M_PER_S)
                 agent["trajectory_type"] = utils.trajectory_type(agent, CATEGORY_TO_VELOCITY_M_PER_S)
 
                 pred_agents.append(agent)
@@ -107,14 +144,38 @@
         outputs.append(
             accumulate(pred_agents, gt_agents, top_k, category, velocity_type, category_velocity_m_per_s, th)
         )
-
+    outputs = []
+    for category, velocity_type, th in tqdm(
+        list(itertools.product(AV2_CATEGORIES, VELOCITY_TYPES, DISTANCE_THRESHOLDS_M))
+    ):
+        category_velocity_m_per_s = CATEGORY_TO_VELOCITY_M_PER_S[category]
+        outputs.append(
+            accumulate(pred_agents, gt_agents, top_k, category, velocity_type, category_velocity_m_per_s, th)
+        )
+
+    for apf, ade, fde, category, velocity_type, threshold in outputs:
+        results[velocity_type][category]["mAP_F"].append(apf)
     for apf, ade, fde, category, velocity_type, threshold in outputs:
         results[velocity_type][category]["mAP_F"].append(apf)
 
         if threshold == constants.TP_THRESHOLD_M:
             results[velocity_type][category]["ADE"].append(ade)
             results[velocity_type][category]["FDE"].append(fde)
-
+        if threshold == constants.TP_THRESHOLD_M:
+            results[velocity_type][category]["ADE"].append(ade)
+            results[velocity_type][category]["FDE"].append(fde)
+
+    for category in AV2_CATEGORIES:
+        for velocity_type in VELOCITY_TYPES:
+            results[velocity_type][category]["mAP_F"] = round(
+                np.mean(results[velocity_type][category]["mAP_F"]), constants.NUM_DECIMALS
+            )
+            results[velocity_type][category]["ADE"] = round(
+                np.mean(results[velocity_type][category]["ADE"]), constants.NUM_DECIMALS
+            )
+            results[velocity_type][category]["FDE"] = round(
+                np.mean(results[velocity_type][category]["FDE"]), constants.NUM_DECIMALS
+            )
     for category in AV2_CATEGORIES:
         for velocity_type in VELOCITY_TYPES:
             results[velocity_type][category]["mAP_F"] = round(
@@ -201,24 +262,15 @@
             taken.add((pred_agent["seq_id"], pred_agent["timestamp"], match_gt_idx))
             gt_match_agent = gt_agents_in_frame[match_gt_idx]
 
-<<<<<<< HEAD
             gt_len = gt_match_agent["future_translation_m"].shape[0]
-=======
-            gt_len = gt_match_agent["future_translation"].shape[0]
->>>>>>> b445cc38
             forecast_match_th = [threshold + constants.FORECAST_SCALAR[i] * velocity for i in range(gt_len + 1)]
 
             if top_k == 1:
                 ind = cast(int, np.argmax(pred_agent["score"]))
                 forecast_dist = [
                     utils.center_distance(
-<<<<<<< HEAD
                         gt_match_agent["future_translation_m"][i],
                         pred_agent["prediction_m"][ind][i],
-=======
-                        gt_match_agent["future_translation"][i],
-                        pred_agent["prediction"][ind][i],
->>>>>>> b445cc38
                     )
                     for i in range(gt_len)
                 ]
@@ -234,13 +286,8 @@
                 for ind in range(top_k):
                     curr_forecast_dist = [
                         utils.center_distance(
-<<<<<<< HEAD
                             gt_match_agent["future_translation_m"][i],
                             pred_agent["prediction_m"][ind][i],
-=======
-                            gt_match_agent["future_translation"][i],
-                            pred_agent["prediction"][ind][i],
->>>>>>> b445cc38
                         )
                         for i in range(gt_len)
                     ]
@@ -321,11 +368,7 @@
         frame_dict = {}
         for frame_idx, frame in enumerate(frames):
             forecast_instances = []
-<<<<<<< HEAD
             for instance in utils.array_dict_iterator(frame, len(frame["translation_m"])):
-=======
-            for instance in utils.array_dict_iterator(frame, len(frame["translation"])):
->>>>>>> b445cc38
                 future_translations: Any = []
                 for future_frame in frames[frame_idx + 1 : frame_idx + 1 + constants.NUM_TIMESTEPS]:
                     if instance["track_id"] not in future_frame["track_id"]:
@@ -339,15 +382,9 @@
 
                 forecast_instances.append(
                     {
-<<<<<<< HEAD
                         "current_translation_m": instance["translation_m"][:2],
                         "ego_translation_m": instance["ego_translation_m"][:2],
                         "future_translation_m": np.array(future_translations)[:, :2],
-=======
-                        "current_translation": instance["translation"][:2],
-                        "ego_translation": instance["ego_translation"][:2],
-                        "future_translation": np.array(future_translations)[:, :2],
->>>>>>> b445cc38
                         "name": instance["name"],
                         "size": instance["size"],
                         "yaw": instance["yaw"],
@@ -378,13 +415,8 @@
             keep_forecasts = [
                 agent
                 for agent in forecasts[seq_id][timestamp]
-<<<<<<< HEAD
                 if "ego_translation_m" in agent
                 and np.linalg.norm(agent["current_translation_m"] - agent["ego_translation_m"]) < max_range_m
-=======
-                if "ego_translation" in agent
-                and np.linalg.norm(agent["current_translation"] - agent["ego_translation"]) < max_range_m
->>>>>>> b445cc38
             ]
             forecasts[seq_id][timestamp] = keep_forecasts
 
@@ -428,11 +460,7 @@
                 continue
 
             for box in forecasts[log_id][timestamp]:
-<<<<<<< HEAD
                 translation.append(box["current_translation_m"] - box["ego_translation_m"])
-=======
-                translation.append(box["current_translation"] - box["ego_translation"])
->>>>>>> b445cc38
                 size.append(box["size"])
                 quat.append(yaw_to_quaternion3d(box["yaw"]))
 
