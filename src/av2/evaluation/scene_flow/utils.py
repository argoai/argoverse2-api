--- conflicted
+++ resolved
@@ -23,32 +23,16 @@
     return list(range(len(dataloader)))[::5]
 
 
-<<<<<<< HEAD
-def get_eval_point_mask(sweep_uuid: Tuple[str, int], mask_filename: str = "test-masks.zip") -> BoolTensor:
-=======
 def get_eval_point_mask(sweep_uuid: Tuple[str, int], mask_file: Path) -> BoolTensor:
->>>>>>> 8e0530e4
     """Retrieve for a given sweep, a boolean mask indicating which points are evaluated on.
 
     Args:
         sweep_uuid: The uuid of the first sweep in the pair to retrieve the mask for.
-<<<<<<< HEAD
-        mask_filename: Archive of mask files, if test-masks.zip or val-masks.zip then the offical files are used.
-                       Otherwise should be a path to a file produced by make_mask_files.
-=======
         mask_file: Archive of submission masks.
->>>>>>> 8e0530e4
 
     Returns:
         The submission mask for that pair.
     """
-<<<<<<< HEAD
-    if mask_filename in ("test-masks.zip", "val-masks.zip"):
-        mask_file = Path(_EVAL_ROOT / mask_filename)
-    else:
-        mask_file = Path(mask_filename)
-=======
->>>>>>> 8e0530e4
     with ZipFile(mask_file) as masks:
         log, ts = sweep_uuid
         mask = pd.read_feather(masks.open(f"{log}/{ts}.feather")).to_numpy().astype(bool)
